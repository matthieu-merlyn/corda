--- conflicted
+++ resolved
@@ -701,11 +701,7 @@
      * The local version of the network map, which is a bunch of classes that copy the relevant files to the node directories.
      */
     private inner class LocalNetworkMap(notaryInfos: List<NotaryInfo>) {
-<<<<<<< HEAD
-        val networkParametersCopier = NetworkParametersCopier(testNetworkParameters(notaryInfos).copy(whitelistedContractImplementations = whitelistAllContractsForTest))
-=======
         val networkParametersCopier = NetworkParametersCopier(testNetworkParameters(notaryInfos, maxTransactionSize = maxTransactionSize))
->>>>>>> d072f6c2
         // TODO: this object will copy NodeInfo files from started nodes to other nodes additional-node-infos/
         // This uses the FileSystem and adds a delay (~5 seconds) given by the time we wait before polling the file system.
         // Investigate whether we can avoid that.
